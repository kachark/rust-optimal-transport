//! rust-optimal-transport prelude
//!
//! This module contains the most used types, traits, and functions
//!
//! ```
//! use rust_optimal_transport::prelude::*;
//!
//! ```

<<<<<<< HEAD
pub use crate::{OTError, OTSolver};
=======
pub use crate::OTSolver;

pub use crate::error::OTError;
>>>>>>> e2a055a7

pub use crate::exact::EarthMovers;

pub use crate::regularized::{greenkhorn::Greenkhorn, sinkhorn::SinkhornKnopp};

pub use crate::unbalanced::SinkhornKnoppUnbalanced;

pub use crate::metrics::{dist, MetricType::Euclidean, MetricType::SqEuclidean};<|MERGE_RESOLUTION|>--- conflicted
+++ resolved
@@ -7,13 +7,9 @@
 //!
 //! ```
 
-<<<<<<< HEAD
-pub use crate::{OTError, OTSolver};
-=======
 pub use crate::OTSolver;
 
 pub use crate::error::OTError;
->>>>>>> e2a055a7
 
 pub use crate::exact::EarthMovers;
 
